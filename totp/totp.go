--- conflicted
+++ resolved
@@ -72,62 +72,12 @@
 	Algorithm otp.Algorithm
 }
 
-<<<<<<< HEAD
 // Deprecated
 // GenerateCodeCustom takes a timepoint and produces a passcode using a
 // secret and the provided opts. (Under the hood, this is making an adapted
 // call to hotp.GenerateCodeCustom)
 func GenerateCodeCustom(secret string, t time.Time, opts ValidateOpts) (passcode string, err error) {
 
-=======
-func (opts *ValidateOpts) defaultOpts() {
-	if opts.Skew == 0 {
-		opts.Skew = 30
-	}
-	if opts.Digits == 0 {
-		opts.Digits = otp.DigitsSix
-	}
-	if opts.Period == 0 {
-		opts.Period = 30
-	}
-}
-
-type ValidateOpt func(opt *ValidateOpts)
-
-func WithPeriod(period uint) ValidateOpt {
-	return func(opt *ValidateOpts) {
-		opt.Period = period
-	}
-}
-func WithSkew(skew uint) ValidateOpt {
-	return func(opt *ValidateOpts) {
-		opt.Skew = skew
-	}
-}
-
-func WithDigits(digits otp.Digits) ValidateOpt {
-	return func(opt *ValidateOpts) {
-		opt.Digits = digits
-	}
-}
-
-func WithAlgorithm(algo otp.Algorithm) ValidateOpt {
-	return func(opt *ValidateOpts) {
-		opt.Algorithm = algo
-	}
-}
-
-// GenerateCodeCustom takes a timepoint and produces a passcode using a
-// secret and the provided opts. (Under the hood, this is making an adapted
-// call to hotp.GenerateCodeCustom)
-func GenerateCodeCustom(secret string, t time.Time, validateOpts ...ValidateOpt) (passcode string, err error) {
-
-	opts := new(ValidateOpts)
-
-	for _, opt := range validateOpts {
-		opt(opts)
-	}
->>>>>>> e197368d
 	opts.defaultOpts()
 
 	counter := uint64(math.Floor(float64(t.Unix()) / float64(opts.Period)))
@@ -144,18 +94,8 @@
 // Deprecated
 // ValidateCustom validates a TOTP given a user specified time and custom options.
 // Most users should use Validate() to provide an interpolatable TOTP experience.
-<<<<<<< HEAD
 func ValidateCustom(passcode string, secret string, t time.Time, opts ValidateOpts) (bool, error) {
 
-=======
-func ValidateCustom(passcode string, secret string, t time.Time, validateOpts ...ValidateOpt) (bool, error) {
-
-	opts := new(ValidateOpts)
-
-	for _, opt := range validateOpts {
-		opt(opts)
-	}
->>>>>>> e197368d
 	opts.defaultOpts()
 
 	counters := []uint64{}
@@ -207,90 +147,17 @@
 	Rand io.Reader
 }
 
-<<<<<<< HEAD
 var b32NoPadding = base32.StdEncoding.WithPadding(base32.NoPadding)
 
 // Deprecated
 // Generate a new TOTP Key.
 func Generate(opts GenerateOpts) (*otp.Key, error) {
 	// url encode the Issuer/AccountName
-=======
-func (opts *GenerateOpts) defaults() error {
-	if opts.Issuer == "" {
-		return otp.ErrGenerateMissingIssuer
-	}
-
-	if opts.AccountName == "" {
-		return otp.ErrGenerateMissingAccountName
-	}
-
-	if opts.Period == 0 {
-		opts.Period = 30
-	}
-
-	if opts.SecretSize == 0 {
-		opts.SecretSize = 20
-	}
-
-	if opts.Digits == 0 {
-		opts.Digits = otp.DigitsSix
-	}
->>>>>>> e197368d
 
 	if err := opts.defaults(); err != nil {
 		return nil, err
 	}
 	return nil
-}
-
-type GenerateOpt func(opts *GenerateOpts)
-
-func WithIssuer(issuer string) GenerateOpt {
-	return func(opts *GenerateOpts) {
-		opts.Issuer = issuer
-	}
-}
-
-func WithAccountName(account string) GenerateOpt {
-	return func(opts *GenerateOpts) {
-		opts.AccountName = account
-	}
-}
-
-func WithGenPeriod(period uint) GenerateOpt {
-	return func(opts *GenerateOpts) {
-		opts.Period = period
-	}
-}
-func WithSecret(secret []byte) GenerateOpt {
-	return func(opts *GenerateOpts) {
-		opts.Secret = secret
-	}
-}
-
-func WithGenDigits(digits otp.Digits) GenerateOpt {
-
-	return func(opts *GenerateOpts) {
-		opts.Digits = digits
-	}
-}
-
-func WithGenAlgorithm(algo otp.Algorithm) GenerateOpt {
-	return func(opts *GenerateOpts) {
-		opts.Algorithm = algo
-	}
-}
-
-func WithRandomGenerator(r io.Reader) GenerateOpt {
-	return func(opts *GenerateOpts) {
-		opts.Rand = r
-	}
-}
-
-func WithSecretSize(size uint) GenerateOpt {
-	return func(opts *GenerateOpts) {
-		opts.SecretSize = size
-	}
 }
 
 var b32NoPadding = base32.StdEncoding.WithPadding(base32.NoPadding)
